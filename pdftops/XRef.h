//========================================================================
//
// XRef.h
//
<<<<<<< HEAD
// Copyright 1996-2003 Glyph & Cog, LLC
=======
// Copyright 1996-2004 Glyph & Cog, LLC
>>>>>>> 8f431932
//
//========================================================================

#ifndef XREF_H
#define XREF_H

#include <config.h>

#ifdef USE_GCC_PRAGMAS
#pragma interface
#endif

#include "gtypes.h"
#include "Object.h"

class Dict;
class Stream;
class Parser;
class ObjectStream;

//------------------------------------------------------------------------
// XRef
//------------------------------------------------------------------------

enum XRefEntryType {
  xrefEntryFree,
  xrefEntryUncompressed,
  xrefEntryCompressed
};

struct XRefEntry {
  Guint offset;
  int gen;
  XRefEntryType type;
};

class XRef {
public:

  // Constructor.  Read xref table from stream.
<<<<<<< HEAD
  XRef(BaseStream *strA, GString *ownerPassword, GString *userPassword);
=======
  XRef(BaseStream *strA);
>>>>>>> 8f431932

  // Destructor.
  ~XRef();

  // Is xref table valid?
  GBool isOk() { return ok; }

  // Get the error code (if isOk() returns false).
  int getErrorCode() { return errCode; }

<<<<<<< HEAD
=======
  // Set the encryption parameters.
  void setEncryption(int permFlagsA, GBool ownerPasswordOkA,
		     Guchar *fileKeyA, int keyLengthA, int encVersionA);

>>>>>>> 8f431932
  // Is the file encrypted?
  GBool isEncrypted() { return encrypted; }

  // Check various permissions.
  GBool okToPrint(GBool ignoreOwnerPW = gFalse);
  GBool okToChange(GBool ignoreOwnerPW = gFalse);
  GBool okToCopy(GBool ignoreOwnerPW = gFalse);
  GBool okToAddNotes(GBool ignoreOwnerPW = gFalse);

  // Get catalog object.
  Object *getCatalog(Object *obj) { return fetch(rootNum, rootGen, obj); }

  // Fetch an indirect reference.
  Object *fetch(int num, int gen, Object *obj);

  // Return the document's Info dictionary (if any).
  Object *getDocInfo(Object *obj);
  Object *getDocInfoNF(Object *obj);

  // Return the number of objects in the xref table.
  int getNumObjects() { return size; }

  // Return the offset of the last xref table.
  Guint getLastXRefPos() { return lastXRefPos; }

  // Return the catalog object reference.
  int getRootNum() { return rootNum; }
  int getRootGen() { return rootGen; }

  // Get end position for a stream in a damaged file.
  // Returns false if unknown or file is not damaged.
  GBool getStreamEnd(Guint streamStart, Guint *streamEnd);

  // Direct access.
  int getSize() { return size; }
  XRefEntry *getEntry(int i) { return &entries[i]; }
  Object *getTrailerDict() { return &trailerDict; }

private:

  BaseStream *str;		// input stream
  Guint start;			// offset in file (to allow for garbage
				//   at beginning of file)
  XRefEntry *entries;		// xref entries
  int size;			// size of <entries> array
  int rootNum, rootGen;		// catalog dict
  GBool ok;			// true if xref table is valid
  int errCode;			// error code (if <ok> is false)
  Object trailerDict;		// trailer dictionary
  Guint lastXRefPos;		// offset of last xref table
  Guint *streamEnds;		// 'endstream' positions - only used in
				//   damaged files
  int streamEndsLen;		// number of valid entries in streamEnds
<<<<<<< HEAD
#ifndef NO_DECRYPTION
=======
  ObjectStream *objStr;		// cached object stream
>>>>>>> 8f431932
  GBool encrypted;		// true if file is encrypted
  int encVersion;		// encryption algorithm
  int encRevision;		// security handler revision
  int keyLength;		// length of key, in bytes
  int permFlags;		// permission bits
  GBool ownerPasswordOk;	// true if owner password is correct
  Guchar fileKey[16];		// file decryption key
<<<<<<< HEAD
  GBool ownerPasswordOk;	// true if owner password is correct
#endif

  Guint readTrailer();
  GBool readXRef(Guint *pos);
  GBool constructXRef();
  GBool checkEncrypted(GString *ownerPassword, GString *userPassword);
=======
  int keyLength;		// length of key, in bytes
  int encVersion;		// encryption algorithm

  Guint getStartXref();
  GBool readXRef(Guint *pos);
  GBool readXRefTable(Parser *parser, Guint *pos);
  GBool readXRefStreamSection(Stream *xrefStr, int *w, int first, int n);
  GBool readXRefStream(Stream *xrefStr, Guint *pos);
  GBool constructXRef();
>>>>>>> 8f431932
  Guint strToUnsigned(char *s);
};

#endif<|MERGE_RESOLUTION|>--- conflicted
+++ resolved
@@ -2,11 +2,7 @@
 //
 // XRef.h
 //
-<<<<<<< HEAD
-// Copyright 1996-2003 Glyph & Cog, LLC
-=======
 // Copyright 1996-2004 Glyph & Cog, LLC
->>>>>>> 8f431932
 //
 //========================================================================
 
@@ -47,11 +43,7 @@
 public:
 
   // Constructor.  Read xref table from stream.
-<<<<<<< HEAD
-  XRef(BaseStream *strA, GString *ownerPassword, GString *userPassword);
-=======
   XRef(BaseStream *strA);
->>>>>>> 8f431932
 
   // Destructor.
   ~XRef();
@@ -62,13 +54,10 @@
   // Get the error code (if isOk() returns false).
   int getErrorCode() { return errCode; }
 
-<<<<<<< HEAD
-=======
   // Set the encryption parameters.
   void setEncryption(int permFlagsA, GBool ownerPasswordOkA,
 		     Guchar *fileKeyA, int keyLengthA, int encVersionA);
 
->>>>>>> 8f431932
   // Is the file encrypted?
   GBool isEncrypted() { return encrypted; }
 
@@ -122,27 +111,11 @@
   Guint *streamEnds;		// 'endstream' positions - only used in
 				//   damaged files
   int streamEndsLen;		// number of valid entries in streamEnds
-<<<<<<< HEAD
-#ifndef NO_DECRYPTION
-=======
   ObjectStream *objStr;		// cached object stream
->>>>>>> 8f431932
   GBool encrypted;		// true if file is encrypted
-  int encVersion;		// encryption algorithm
-  int encRevision;		// security handler revision
-  int keyLength;		// length of key, in bytes
   int permFlags;		// permission bits
   GBool ownerPasswordOk;	// true if owner password is correct
   Guchar fileKey[16];		// file decryption key
-<<<<<<< HEAD
-  GBool ownerPasswordOk;	// true if owner password is correct
-#endif
-
-  Guint readTrailer();
-  GBool readXRef(Guint *pos);
-  GBool constructXRef();
-  GBool checkEncrypted(GString *ownerPassword, GString *userPassword);
-=======
   int keyLength;		// length of key, in bytes
   int encVersion;		// encryption algorithm
 
@@ -152,7 +125,6 @@
   GBool readXRefStreamSection(Stream *xrefStr, int *w, int first, int n);
   GBool readXRefStream(Stream *xrefStr, Guint *pos);
   GBool constructXRef();
->>>>>>> 8f431932
   Guint strToUnsigned(char *s);
 };
 
