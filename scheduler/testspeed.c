--- conflicted
+++ resolved
@@ -1,9 +1,5 @@
 /*
-<<<<<<< HEAD
- * "$Id: testspeed.c,v 1.11 2005/01/03 19:29:59 mike Exp $"
-=======
  * "$Id$"
->>>>>>> 8f431932
  *
  *   Scheduler speed test for the Common UNIX Printing System (CUPS).
  *
@@ -64,7 +60,6 @@
 int
 main(int  argc,				/* I - Number of command-line arguments */
      char *argv[])			/* I - Command-line arguments */
-<<<<<<< HEAD
 {
   int		i;			/* Looping var */
   const char	*server;		/* Server to use */
@@ -121,123 +116,6 @@
 
   start = time(NULL);
 
-  for (i = 0; i < children; i ++)
-    if ((pid = fork()) == 0)
-    {
-     /*
-      * Child goes here...
-      */
-
-      exit(do_test(server, encryption, requests));
-    }
-    else if (pid < 0)
-    {
-      perror("fork failed");
-      break;
-    }
-    else
-      printf("testspeed(%d): Started...\n", pid);
-
- /*
-  * Wait for children to finish...
-  */
-
-  for (;;)
-  {
-    pid = wait(&status);
-
-    if (pid < 0 && errno != EINTR)
-      break;
-
-    printf("testspeed(%d): Ended (%d)...\n", pid, status);
-  }
-
- /*
-  * Compute the total run time...
-  */
-
-  end     = time(NULL);
-  elapsed = end - start;
-  i       = children * requests;
-
-  printf("testspeed: %dx%d=%d requests in %.1fs (%.3fs/r, %.1fr/s)\n",
-         children, requests, i, elapsed, elapsed / i, i / elapsed);
-
- /*
-  * Exit with no errors...
-  */
-
-  return (status);
-}
-
-
-/*
- * 'do_test()' - Run a test on a specific host...
- */
-
-int					/* O - Exit status */
-do_test(const char        *server,	/* I - Server to use */
-        http_encryption_t encryption,	/* I - Encryption to use */
-	int               requests)	/* I - Number of requests to send */
-{
-  int		i;			/* Looping var */
-=======
-{
-  int		i;			/* Looping var */
-  const char	*server;		/* Server to use */
-  http_encryption_t encryption;		/* Encryption to use */
-  int		requests;		/* Number of requests to send */
-  int		children;		/* Number of children to fork */
-  int		pid;			/* Child PID */
-  int		status;			/* Child status */
-  time_t	start,			/* Start time */
-		end;			/* End time */
-  double	elapsed;		/* Elapsed time */
-
-
- /*
-  * Parse command-line options...
-  */
-
-  requests   = 100;
-  children   = 5;
-  server     = cupsServer();
-  encryption = HTTP_ENCRYPT_IF_REQUESTED;
-
-  for (i = 1; i < argc; i ++)
-    if (!strcmp(argv[i], "-c"))
-    {
-      i ++;
-      if (i >= argc)
-        usage();
-
-      children = atoi(argv[i]);
-    }
-    else if (!strcmp(argv[i], "-r"))
-    {
-      i ++;
-      if (i >= argc)
-        usage();
-
-      requests = atoi(argv[i]);
-    }
-    else if (!strcmp(argv[i], "-E"))
-      encryption = HTTP_ENCRYPT_REQUIRED;
-    else if (argv[i][0] == '-')
-      usage();
-    else
-      server = argv[i];
-
- /*
-  * Then create child processes to act as clients...
-  */
-
-  printf("testspeed: Simulating %d clients with %d requests to %s with %s encryption...\n",
-         children, requests, server,
-	 encryption == HTTP_ENCRYPT_IF_REQUESTED ? "no" : "");
-
-  start = time(NULL);
-
   if (children == 1)
   {
     do_test(server, encryption, requests);
@@ -305,7 +183,6 @@
 	int               requests)	/* I - Number of requests to send */
 {
   int		i;			/* Looping var */
->>>>>>> 8f431932
   http_t	*http;			/* Connection to server */
   ipp_t		*request,		/* IPP Request */
 		*response;		/* IPP Response */
@@ -418,9 +295,5 @@
 
 
 /*
-<<<<<<< HEAD
- * End of "$Id: testspeed.c,v 1.11 2005/01/03 19:29:59 mike Exp $".
-=======
  * End of "$Id$".
->>>>>>> 8f431932
  */