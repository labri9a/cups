--- conflicted
+++ resolved
@@ -3,11 +3,7 @@
  *
  * Memory routines with out-of-memory checking.
  *
-<<<<<<< HEAD
- * Copyright 1996-2003 Glyph & Cog, LLC
-=======
  * Copyright 1996-2004 Glyph & Cog, LLC
->>>>>>> 8f431932
  */
 
 #ifndef GMEM_H
@@ -48,7 +44,7 @@
 /*
  * Allocate memory and copy a string into it.
  */
-extern char *copyString(const char *s);
+extern char *copyString(char *s);
 
 #ifdef __cplusplus
 }
