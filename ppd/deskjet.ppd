*PPD-Adobe: "4.3"
*%
<<<<<<< HEAD
*% "$Id: deskjet.ppd,v 1.13 2005/01/03 19:29:58 mike Exp $"
=======
*% "$Id$"
>>>>>>> 8f431932
*%
*%   Sample HP DeskJet driver PPD file for the Common UNIX Printing
*%   System (CUPS).
*%
*%   Copyright 1997-2005 by Easy Software Products.
*%
*%   These coded instructions, statements, and computer programs are the
*%   property of Easy Software Products and are protected by Federal
*%   copyright law.  Distribution and use rights are outlined in the file
*%   "LICENSE.txt" which should have been included with this file.  If this
*%   file is missing or damaged please contact Easy Software Products
*%   at:
*%
*%       Attn: CUPS Licensing Information
*%       Easy Software Products
*%       44141 Airport View Drive, Suite 204
*%       Hollywood, Maryland 20636 USA
*%
*%       Voice: (301) 373-9600
*%       EMail: cups-info@cups.org
*%         WWW: http://www.cups.org
*%
*FormatVersion:	"4.3"
*FileVersion:	"1.1"
*LanguageVersion: English 
*LanguageEncoding: ISOLatin1
*PCFileName:	"DESKJET.PPD"
*Manufacturer:	"ESP"
*Product:	"(CUPS v1.1)"
*cupsVersion:	1.1
*cupsManualCopies: True
*cupsFilter:	"application/vnd.cups-raster 0 rastertohp"
*cupsModelNumber: 1
*ModelName:     "HP DeskJet Series"
*ShortNickName: "HP DeskJet Series"
*NickName:      "HP DeskJet Series CUPS v1.1"
*PSVersion:	"(3010.000) 550"
*LanguageLevel:	"3"
*ColorDevice:	True
*DefaultColorSpace: RGB
*FileSystem:	False
*Throughput:	"1"
*LandscapeOrientation: Plus90
*VariablePaperSize: False
*TTRasterizer:	Type42

*UIConstraints: *PageSize Executive *InputSlot Envelope
*UIConstraints: *PageSize Letter *InputSlot Envelope
*UIConstraints: *PageSize Legal *InputSlot Envelope
*UIConstraints: *PageSize Tabloid *InputSlot Envelope
*UIConstraints: *PageSize A3 *InputSlot Envelope
*UIConstraints: *PageSize A4 *InputSlot Envelope
*UIConstraints: *PageSize A5 *InputSlot Envelope
*UIConstraints: *PageSize B5 *InputSlot Envelope
*UIConstraints: *Resolution 600dpi *ColorModel CMYK

*OpenUI *PageSize/Media Size: PickOne
*OrderDependency: 10 AnySetup *PageSize
*DefaultPageSize: Letter
*PageSize Letter/US Letter:	"<</PageSize[612 792]/ImagingBBox null>>setpagedevice"
*PageSize Legal/US Legal:	"<</PageSize[612 1008]/ImagingBBox null>>setpagedevice"
*PageSize Executive/US Executive: "<</PageSize[522 756]/ImagingBBox null>>setpagedevice"
*PageSize Tabloid/US Tabloid:	"<</PageSize[792 1224]/ImagingBBox null>>setpagedevice"
*PageSize A3/A3:		"<</PageSize[842 1191]/ImagingBBox null>>setpagedevice"
*PageSize A4/A4:		"<</PageSize[595 842]/ImagingBBox null>>setpagedevice"
*PageSize A5/A5:		"<</PageSize[421 595]/ImagingBBox null>>setpagedevice"
*PageSize B5/B5 (JIS):		"<</PageSize[516 729]/ImagingBBox null>>setpagedevice"
*PageSize EnvISOB5/Envelope B5: "<</PageSize[499 709]/ImagingBBox null>>setpagedevice"
*PageSize Env10/Envelope #10:	"<</PageSize[297 684]/ImagingBBox null>>setpagedevice"
*PageSize EnvC5/Envelope C5:	"<</PageSize[459 649]/ImagingBBox null>>setpagedevice"
*PageSize EnvDL/Envelope DL:	"<</PageSize[312 624]/ImagingBBox null>>setpagedevice"
*PageSize EnvMonarch/Envelope Monarch: "<</PageSize[279 540]/ImagingBBox null>>setpagedevice"
*CloseUI: *PageSize

*OpenUI *PageRegion: PickOne
*OrderDependency: 10 AnySetup *PageRegion
*DefaultPageRegion: Letter
*PageRegion Letter/US Letter:	"<</PageSize[612 792]/ImagingBBox null>>setpagedevice"
*PageRegion Legal/US Legal:	"<</PageSize[612 1008]/ImagingBBox null>>setpagedevice"
*PageRegion Executive/US Executive: "<</PageSize[522 756]/ImagingBBox null>>setpagedevice"
*PageRegion Tabloid/US Tabloid:	"<</PageSize[792 1224]/ImagingBBox null>>setpagedevice"
*PageRegion A3/A3:		"<</PageSize[842 1191]/ImagingBBox null>>setpagedevice"
*PageRegion A4/A4:		"<</PageSize[595 842]/ImagingBBox null>>setpagedevice"
*PageRegion A5/A5:		"<</PageSize[421 595]/ImagingBBox null>>setpagedevice"
*PageRegion B5/B5 (JIS):	"<</PageSize[516 729]/ImagingBBox null>>setpagedevice"
*PageRegion EnvISOB5/Envelope B5: "<</PageSize[499 709]/ImagingBBox null>>setpagedevice"
*PageRegion Env10/Envelope #10:	"<</PageSize[297 684]/ImagingBBox null>>setpagedevice"
*PageRegion EnvC5/Envelope C5:	"<</PageSize[459 649]/ImagingBBox null>>setpagedevice"
*PageRegion EnvDL/Envelope DL:	"<</PageSize[312 624]/ImagingBBox null>>setpagedevice"
*PageRegion EnvMonarch/Envelope Monarch: "<</PageSize[279 540]/ImagingBBox null>>setpagedevice"
*CloseUI: *PageRegion

*DefaultImageableArea: Letter 
*ImageableArea Letter/US Letter:	"18 36 594 756"
*ImageableArea Legal/US Legal:		"18 36 594 972"
*ImageableArea Executive/US Executive:	"18 36 504 684"
*ImageableArea Tabloid/US Tabloid:	"18 36 774 1188"
*ImageableArea A3/A3:			"18 36 824 1155"
*ImageableArea A4/A4:			"18 36 577 806"
*ImageableArea A5/A5:			"18 36 403 559"
*ImageableArea B5/JIS B5:		"18 36 498 693"
*ImageableArea EnvISOB5/B5 (ISO):	"18 36 463 673"
*ImageableArea Env10/Com-10:		"18 36 279 648"
*ImageableArea EnvC5/EnvC5:		"18 36 441 613"
*ImageableArea EnvDL/EnvDL:		"18 36 294 588"
*ImageableArea EnvMonarch/Envelope Monarch: "18 36 261 504"

*DefaultPaperDimension: Letter
*PaperDimension Letter/US Letter:	"612 792"
*PaperDimension Legal/US Legal:		"612 1008"
*PaperDimension Executive/US Executive:	"522 756"
*PaperDimension Tabloid/US Tabloid:	"792 1224"
*PaperDimension A3/A3:			"842 1191"
*PaperDimension A4/A4:			"595 842"
*PaperDimension A5/A5:			"421 595"
*PaperDimension B5/B5 (JIS):		"516 729"
*PaperDimension EnvISOB5/Envelope B5:	"499 709"
*PaperDimension Env10/Envelope #10:	"297 684"
*PaperDimension EnvC5/Envelope C5:	"459 649"
*PaperDimension EnvDL/Envelope DL:	"312 624"
*PaperDimension EnvMonarch/Envelope Monarch: "279 540"

*OpenUI *MediaType/Media Type: PickOne
*OrderDependency: 10 AnySetup *MediaType
*DefaultMediaType: Plain
*MediaType Plain/Plain Paper:	"<</MediaType(Plain)/cupsMediaType 0>>setpagedevice"
*MediaType Bond/Bond Paper:	"<</MediaType(Bond)/cupsMediaType 1>>setpagedevice"
*MediaType Special/Special Paper: "<</MediaType(Special)/cupsMediaType 2>>setpagedevice"
*MediaType Transparency/Transparency: "<</MediaType(Transparency)/cupsMediaType 3>>setpagedevice"
*MediaType Glossy/Glossy Paper:	"<</MediaType(Glossy)/cupsMediaType 4>>setpagedevice"
*CloseUI: *MediaType

*OpenUI *InputSlot/Media Source: PickOne
*OrderDependency: 10 AnySetup *InputSlot
*DefaultInputSlot: Tray
*InputSlot Tray/Tray: "<</cupsMediaPosition 1>>setpagedevice"
*InputSlot Manual/Manual Feed: "<</cupsMediaPosition 2>>setpagedevice"
*InputSlot Envelope/Envelope Feed: "<</cupsMediaPosition 3>>setpagedevice"
*CloseUI: *InputSlot

*OpenUI *Resolution/Output Resolution: PickOne
*OrderDependency: 20 AnySetup *Resolution
*DefaultResolution: 300dpi
*Resolution 150dpi/150 DPI: "<</HWResolution[150 150]>>setpagedevice"
*Resolution 300dpi/300 DPI: "<</HWResolution[300 300]>>setpagedevice"
*Resolution 600dpi/600 DPI: "<</HWResolution[600 600]/cupsColorSpace 3>>setpagedevice"
*CloseUI: *Resolution

*OpenUI *ColorModel/Output Mode: PickOne
*OrderDependency: 10 AnySetup *ColorModel
*DefaultColorModel: CMYK
*ColorModel CMYK/CMYK Color: "<</cupsColorOrder 1/cupsColorSpace 8/cupsCompression 2>>setpagedevice"
*ColorModel RGB/CMY Color: "<</cupsColorOrder 1/cupsColorSpace 4/cupsCompression 2>>setpagedevice"
*ColorModel Gray/Grayscale: "<</cupsColorOrder 0/cupsColorSpace 3/cupsCompression 2>>setpagedevice"
*CloseUI: *ColorModel

*DefaultFont: Courier
*Font AvantGarde-Book: Standard "(001.006S)" Standard ROM
*Font AvantGarde-BookOblique: Standard "(001.006S)" Standard ROM
*Font AvantGarde-Demi: Standard "(001.007S)" Standard ROM
*Font AvantGarde-DemiOblique: Standard "(001.007S)" Standard ROM
*Font Bookman-Demi: Standard "(001.004S)" Standard ROM
*Font Bookman-DemiItalic: Standard "(001.004S)" Standard ROM
*Font Bookman-Light: Standard "(001.004S)" Standard ROM
*Font Bookman-LightItalic: Standard "(001.004S)" Standard ROM
*Font Courier: Standard "(002.004S)" Standard ROM
*Font Courier-Bold: Standard "(002.004S)" Standard ROM
*Font Courier-BoldOblique: Standard "(002.004S)" Standard ROM
*Font Courier-Oblique: Standard "(002.004S)" Standard ROM
*Font Helvetica: Standard "(001.006S)" Standard ROM
*Font Helvetica-Bold: Standard "(001.007S)" Standard ROM
*Font Helvetica-BoldOblique: Standard "(001.007S)" Standard ROM
*Font Helvetica-Narrow: Standard "(001.006S)" Standard ROM
*Font Helvetica-Narrow-Bold: Standard "(001.007S)" Standard ROM
*Font Helvetica-Narrow-BoldOblique: Standard "(001.007S)" Standard ROM
*Font Helvetica-Narrow-Oblique: Standard "(001.006S)" Standard ROM
*Font Helvetica-Oblique: Standard "(001.006S)" Standard ROM
*Font NewCenturySchlbk-Bold: Standard "(001.009S)" Standard ROM
*Font NewCenturySchlbk-BoldItalic: Standard "(001.007S)" Standard ROM
*Font NewCenturySchlbk-Italic: Standard "(001.006S)" Standard ROM
*Font NewCenturySchlbk-Roman: Standard "(001.007S)" Standard ROM
*Font Palatino-Bold: Standard "(001.005S)" Standard ROM
*Font Palatino-BoldItalic: Standard "(001.005S)" Standard ROM
*Font Palatino-Italic: Standard "(001.005S)" Standard ROM
*Font Palatino-Roman: Standard "(001.005S)" Standard ROM
*Font Symbol: Special "(001.007S)" Special ROM
*Font Times-Bold: Standard "(001.007S)" Standard ROM
*Font Times-BoldItalic: Standard "(001.009S)" Standard ROM
*Font Times-Italic: Standard "(001.007S)" Standard ROM
*Font Times-Roman: Standard "(001.007S)" Standard ROM
*Font ZapfChancery-MediumItalic: Standard "(001.007S)" Standard ROM
*Font ZapfDingbats: Special "(001.004S)" Standard ROM
*%
<<<<<<< HEAD
*% End of "$Id: deskjet.ppd,v 1.13 2005/01/03 19:29:58 mike Exp $".
=======
*% End of "$Id$".
>>>>>>> 8f431932
*%<|MERGE_RESOLUTION|>--- conflicted
+++ resolved
@@ -1,10 +1,6 @@
 *PPD-Adobe: "4.3"
 *%
-<<<<<<< HEAD
-*% "$Id: deskjet.ppd,v 1.13 2005/01/03 19:29:58 mike Exp $"
-=======
 *% "$Id$"
->>>>>>> 8f431932
 *%
 *%   Sample HP DeskJet driver PPD file for the Common UNIX Printing
 *%   System (CUPS).
@@ -198,9 +194,5 @@
 *Font ZapfChancery-MediumItalic: Standard "(001.007S)" Standard ROM
 *Font ZapfDingbats: Special "(001.004S)" Standard ROM
 *%
-<<<<<<< HEAD
-*% End of "$Id: deskjet.ppd,v 1.13 2005/01/03 19:29:58 mike Exp $".
-=======
 *% End of "$Id$".
->>>>>>> 8f431932
 *%