--- conflicted
+++ resolved
@@ -2,11 +2,7 @@
 //
 // config.h
 //
-<<<<<<< HEAD
-// Copyright 1996-2003 Glyph & Cog, LLC
-=======
 // Copyright 1996-2004 Glyph & Cog, LLC
->>>>>>> 8f431932
 //
 //========================================================================
 
@@ -18,25 +14,6 @@
 //------------------------------------------------------------------------
 
 // xpdf version
-<<<<<<< HEAD
-#define xpdfVersion         "2.03"
-#define xpdfVersionNum      2.03
-#define xpdfMajorVersion    2
-#define xpdfMinorVersion    3
-#define xpdfMajorVersionStr "2"
-#define xpdfMinorVersionStr "3"
-
-// supported PDF version
-#define supportedPDFVersionStr "1.4"
-#define supportedPDFVersionNum 1.4
-
-// copyright notice
-#define xpdfCopyright "Copyright 1996-2003 Glyph & Cog, LLC"
-
-// Windows resource file stuff
-#define winxpdfVersion "WinXpdf 2.03"
-#define xpdfCopyrightAmp "Copyright 1996-2003 Glyph && Cog, LLC"
-=======
 #define xpdfVersion          "3.00.03"
 #define xpdfVersionNum       3.00
 #define xpdfMajorVersion     3
@@ -56,7 +33,6 @@
 // Windows resource file stuff
 #define winxpdfVersion "WinXpdf 3.00.03"
 #define xpdfCopyrightAmp "Copyright 1996-2004 Glyph && Cog, LLC"
->>>>>>> 8f431932
 
 //------------------------------------------------------------------------
 // paper size
