/*
<<<<<<< HEAD
 * "$Id: auth.h,v 1.25 2005/01/03 19:29:59 mike Exp $"
=======
 * "$Id$"
>>>>>>> 8f431932
 *
 *   Authorization definitions for the Common UNIX Printing System (CUPS)
 *   scheduler.
 *
 *   Copyright 1997-2005 by Easy Software Products, all rights reserved.
 *
 *   These coded instructions, statements, and computer programs are the
 *   property of Easy Software Products and are protected by Federal
 *   copyright law.  Distribution and use rights are outlined in the file
 *   "LICENSE.txt" which should have been included with this file.  If this
 *   file is missing or damaged please contact Easy Software Products
 *   at:
 *
 *       Attn: CUPS Licensing Information
 *       Easy Software Products
 *       44141 Airport View Drive, Suite 204
 *       Hollywood, Maryland 20636 USA
 *
 *       Voice: (301) 373-9600
 *       EMail: cups-info@cups.org
 *         WWW: http://www.cups.org
 */

/*
 * HTTP authorization types and levels...
 */

#define AUTH_NONE		0	/* No authentication */
#define AUTH_BASIC		1	/* Basic authentication */
#define AUTH_DIGEST		2	/* Digest authentication */
#define AUTH_BASICDIGEST	3	/* Basic authentication w/passwd.md5 */

#define AUTH_ANON		0	/* Anonymous access */
#define AUTH_USER		1	/* Must have a valid username/password */
#define AUTH_GROUP		2	/* Must also be in a named group */

#define AUTH_ALLOW		0	/* Allow access */
#define AUTH_DENY		1	/* Deny access */

#define AUTH_NAME		0	/* Authorize host by name */
#define AUTH_IP			1	/* Authorize host by IP */
#define AUTH_INTERFACE		2	/* Authorize host by interface */

#define AUTH_SATISFY_ALL	0	/* Satisfy both address and auth */
#define AUTH_SATISFY_ANY	1	/* Satisfy either address or auth */

#define AUTH_LIMIT_DELETE	1	/* Limit DELETE requests */
#define AUTH_LIMIT_GET		2	/* Limit GET requests */
#define AUTH_LIMIT_HEAD		4	/* Limit HEAD requests */
#define AUTH_LIMIT_OPTIONS	8	/* Limit OPTIONS requests */
#define AUTH_LIMIT_POST		16	/* Limit POST requests */
#define AUTH_LIMIT_PUT		32	/* Limit PUT requests */
#define AUTH_LIMIT_TRACE	64	/* Limit TRACE requests */
#define AUTH_LIMIT_ALL		127	/* Limit all requests */


/*
 * HTTP access control structures...
 */

typedef struct
{
  unsigned	address[4],		/* IP address */
		netmask[4];		/* IP netmask */
} ipmask_t;

typedef struct
{
  int		length;			/* Length of name */
  char		*name;			/* Name string */
} namemask_t;

typedef struct
{
  int		type;			/* Mask type */
  union
  {
    namemask_t	name;			/* Host/Domain name */
    ipmask_t	ip;			/* IP address/network */
  }		mask;			/* Mask data */
} authmask_t;

typedef struct
{
  char		location[HTTP_MAX_URI];	/* Location of resource */
  int		limit,			/* Limit for these types of requests */
		length,			/* Length of location string */
		order_type,		/* Allow or Deny */
		type,			/* Type of authentication */
		level,			/* Access level required */
		satisfy;		/* Satisfy any or all limits? */
  int		num_names;		/* Number of names */
  char		**names;		/* User or group names */
  int		num_allow;		/* Number of Allow lines */
  authmask_t	*allow;			/* Allow lines */
  int		num_deny;		/* Number of Deny lines */
  authmask_t	*deny;			/* Deny lines */
  http_encryption_t encryption;		/* To encrypt or not to encrypt... */
} location_t;


/*
 * Globals...
 */

VAR int			NumLocations	VALUE(0);
					/* Number of authorization locations */
VAR location_t		*Locations	VALUE(NULL);
					/* Authorization locations */


/*
 * Prototypes...
 */

extern location_t	*AddLocation(const char *location);
extern void		AddName(location_t *loc, char *name);
extern void		AllowHost(location_t *loc, char *name);
extern void		AllowIP(location_t *loc, unsigned address[4],
			        unsigned netmask[4]);
extern int		CheckAuth(unsigned ip[4], char *name, int namelen,
				  int num_masks, authmask_t *masks);
extern location_t	*CopyLocation(location_t **loc);
extern void		DeleteAllLocations(void);
extern void		DenyHost(location_t *loc, char *name);
<<<<<<< HEAD
extern void		DenyIP(location_t *loc, unsigned address,
			       unsigned netmask);
=======
extern void		DenyIP(location_t *loc, unsigned address[4],
			       unsigned netmask[4]);
>>>>>>> 8f431932
extern location_t	*FindBest(const char *path, http_state_t state);
extern location_t	*FindLocation(const char *location);
extern char		*GetMD5Passwd(const char *username, const char *group,
			              char passwd[33]);
extern http_status_t	IsAuthorized(client_t *con);


/*
<<<<<<< HEAD
 * End of "$Id: auth.h,v 1.25 2005/01/03 19:29:59 mike Exp $".
=======
 * End of "$Id$".
>>>>>>> 8f431932
 */<|MERGE_RESOLUTION|>--- conflicted
+++ resolved
@@ -1,9 +1,5 @@
 /*
-<<<<<<< HEAD
- * "$Id: auth.h,v 1.25 2005/01/03 19:29:59 mike Exp $"
-=======
  * "$Id$"
->>>>>>> 8f431932
  *
  *   Authorization definitions for the Common UNIX Printing System (CUPS)
  *   scheduler.
@@ -129,13 +125,8 @@
 extern location_t	*CopyLocation(location_t **loc);
 extern void		DeleteAllLocations(void);
 extern void		DenyHost(location_t *loc, char *name);
-<<<<<<< HEAD
-extern void		DenyIP(location_t *loc, unsigned address,
-			       unsigned netmask);
-=======
 extern void		DenyIP(location_t *loc, unsigned address[4],
 			       unsigned netmask[4]);
->>>>>>> 8f431932
 extern location_t	*FindBest(const char *path, http_state_t state);
 extern location_t	*FindLocation(const char *location);
 extern char		*GetMD5Passwd(const char *username, const char *group,
@@ -144,9 +135,5 @@
 
 
 /*
-<<<<<<< HEAD
- * End of "$Id: auth.h,v 1.25 2005/01/03 19:29:59 mike Exp $".
-=======
  * End of "$Id$".
->>>>>>> 8f431932
  */