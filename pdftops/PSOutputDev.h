//========================================================================
//
// PSOutputDev.h
//
<<<<<<< HEAD
// Copyright 1996-2003 Glyph & Cog, LLC
=======
// Copyright 1996-2004 Glyph & Cog, LLC
>>>>>>> 8f431932
//
//========================================================================

#ifndef PSOUTPUTDEV_H
#define PSOUTPUTDEV_H

#include <config.h>

#ifdef USE_GCC_PRAGMAS
#pragma interface
#endif

#include <stddef.h>
#include "config.h"
#include "Object.h"
#include "GlobalParams.h"
#include "OutputDev.h"

class Function;
class GfxPath;
class GfxFont;
class GfxColorSpace;
class GfxSeparationColorSpace;
class PDFRectangle;
struct PSFont16Enc;
class PSOutCustomColor;

//------------------------------------------------------------------------
// PSOutputDev
//------------------------------------------------------------------------

enum PSOutMode {
  psModePS,
  psModeEPS,
  psModeForm
};

enum PSFileType {
  psFile,			// write to file
  psPipe,			// write to pipe
  psStdout,			// write to stdout
  psGeneric			// write to a generic stream
};

<<<<<<< HEAD
typedef void (*PSOutputFunc)(void *stream, const char *data, int len);
=======
typedef void (*PSOutputFunc)(void *stream, char *data, int len);
>>>>>>> 8f431932

class PSOutputDev: public OutputDev {
public:

  // Open a PostScript output file, and write the prolog.
<<<<<<< HEAD
  PSOutputDev(const char *fileName, XRef *xrefA, Catalog *catalog,
	      int firstPage, int lastPage, PSOutMode modeA,
	      int paperWidthA = 0, int paperHeightA = 0,
=======
  PSOutputDev(char *fileName, XRef *xrefA, Catalog *catalog,
	      int firstPage, int lastPage, PSOutMode modeA,
	      int imgLLXA = 0, int imgLLYA = 0,
	      int imgURXA = 0, int imgURYA = 0,
>>>>>>> 8f431932
	      GBool manualCtrlA = gFalse);

  // Open a PSOutputDev that will write to a generic stream.
  PSOutputDev(PSOutputFunc outputFuncA, void *outputStreamA,
	      XRef *xrefA, Catalog *catalog,
	      int firstPage, int lastPage, PSOutMode modeA,
<<<<<<< HEAD
	      int paperWidthA = 0, int paperHeightA = 0,
=======
	      int imgLLXA = 0, int imgLLYA = 0,
	      int imgURXA = 0, int imgURYA = 0,
>>>>>>> 8f431932
	      GBool manualCtrlA = gFalse);

  // Destructor -- writes the trailer and closes the file.
  virtual ~PSOutputDev();

  // Check if file was successfully created.
  virtual GBool isOk() { return ok; }

  //---- get info about output device

  // Does this device use upside-down coordinates?
  // (Upside-down means (0,0) is the top left corner of the page.)
  virtual GBool upsideDown() { return gFalse; }

  // Does this device use drawChar() or drawString()?
  virtual GBool useDrawChar() { return gFalse; }

<<<<<<< HEAD
=======
  // Does this device use tilingPatternFill()?  If this returns false,
  // tiling pattern fills will be reduced to a series of other drawing
  // operations.
  virtual GBool useTilingPatternFill() { return gTrue; }

  // Does this device use functionShadedFill(), axialShadedFill(), and
  // radialShadedFill()?  If this returns false, these shaded fills
  // will be reduced to a series of other drawing operations.
  virtual GBool useShadedFills()
    { return level == psLevel2 || level == psLevel3; }

>>>>>>> 8f431932
  // Does this device use beginType3Char/endType3Char?  Otherwise,
  // text in Type 3 fonts will be drawn with drawChar/drawString.
  virtual GBool interpretType3Chars() { return gFalse; }

  //----- header/trailer (used only if manualCtrl is true)

  // Write the document-level header.
<<<<<<< HEAD
  void writeHeader(int firstPage, int lastPage, PDFRectangle *box);
=======
  void writeHeader(int firstPage, int lastPage,
		   PDFRectangle *mediaBox, PDFRectangle *cropBox);
>>>>>>> 8f431932

  // Write the Xpdf procset.
  void writeXpdfProcset();

  // Write the document-level setup.
  void writeDocSetup(Catalog *catalog, int firstPage, int lastPage);

  // Write the setup for the current page.
  void writePageSetup();

  // Write the trailer for the current page.
  void writePageTrailer();

  // Write the document trailer.
  void writeTrailer();

  //----- initialization and control

  // Start a page.
  virtual void startPage(int pageNum, GfxState *state);

  // End a page.
  virtual void endPage();

  //----- save/restore graphics state
  virtual void saveState(GfxState *state);
  virtual void restoreState(GfxState *state);

  //----- update graphics state
  virtual void updateCTM(GfxState *state, double m11, double m12,
			 double m21, double m22, double m31, double m32);
  virtual void updateLineDash(GfxState *state);
  virtual void updateFlatness(GfxState *state);
  virtual void updateLineJoin(GfxState *state);
  virtual void updateLineCap(GfxState *state);
  virtual void updateMiterLimit(GfxState *state);
  virtual void updateLineWidth(GfxState *state);
  virtual void updateFillColorSpace(GfxState *state);
  virtual void updateStrokeColorSpace(GfxState *state);
  virtual void updateFillColor(GfxState *state);
  virtual void updateStrokeColor(GfxState *state);

  //----- update text state
  virtual void updateFont(GfxState *state);
  virtual void updateTextMat(GfxState *state);
  virtual void updateCharSpace(GfxState *state);
  virtual void updateRender(GfxState *state);
  virtual void updateRise(GfxState *state);
  virtual void updateWordSpace(GfxState *state);
  virtual void updateHorizScaling(GfxState *state);
  virtual void updateTextPos(GfxState *state);
  virtual void updateTextShift(GfxState *state, double shift);

  //----- path painting
  virtual void stroke(GfxState *state);
  virtual void fill(GfxState *state);
  virtual void eoFill(GfxState *state);
  virtual void tilingPatternFill(GfxState *state, Object *str,
				 int paintType, Dict *resDict,
				 double *mat, double *bbox,
				 int x0, int y0, int x1, int y1,
				 double xStep, double yStep);
  virtual void functionShadedFill(GfxState *state,
				  GfxFunctionShading *shading);
  virtual void axialShadedFill(GfxState *state, GfxAxialShading *shading);
  virtual void radialShadedFill(GfxState *state, GfxRadialShading *shading);

  //----- path clipping
  virtual void clip(GfxState *state);
  virtual void eoClip(GfxState *state);

  //----- text drawing
  virtual void drawString(GfxState *state, GString *s);
  virtual void endTextObject(GfxState *state);

  //----- image drawing
  virtual void drawImageMask(GfxState *state, Object *ref, Stream *str,
			     int width, int height, GBool invert,
			     GBool inlineImg);
  virtual void drawImage(GfxState *state, Object *ref, Stream *str,
			 int width, int height, GfxImageColorMap *colorMap,
			 int *maskColors, GBool inlineImg);
<<<<<<< HEAD
=======
  virtual void drawMaskedImage(GfxState *state, Object *ref, Stream *str,
			       int width, int height,
			       GfxImageColorMap *colorMap,
			       Stream *maskStr, int maskWidth, int maskHeight,
			       GBool maskInvert);
>>>>>>> 8f431932

#if OPI_SUPPORT
  //----- OPI functions
  virtual void opiBegin(GfxState *state, Dict *opiDict);
  virtual void opiEnd(GfxState *state, Dict *opiDict);
#endif

  //----- Type 3 font operators
  virtual void type3D0(GfxState *state, double wx, double wy);
  virtual void type3D1(GfxState *state, double wx, double wy,
		       double llx, double lly, double urx, double ury);

  //----- PostScript XObjects
  virtual void psXObject(Stream *psStream, Stream *level1Stream);

  //----- miscellaneous
<<<<<<< HEAD
=======
  void setOffset(double x, double y)
    { tx0 = x; ty0 = y; }
  void setScale(double x, double y)
    { xScale0 = x; yScale0 = y; }
  void setRotate(int rotateA)
    { rotate0 = rotateA; }
  void setClip(double llx, double lly, double urx, double ury)
    { clipLLX0 = llx; clipLLY0 = lly; clipURX0 = urx; clipURY0 = ury; }
>>>>>>> 8f431932
  void setUnderlayCbk(void (*cbk)(PSOutputDev *psOut, void *data),
		      void *data)
    { underlayCbk = cbk; underlayCbkData = data; }
  void setOverlayCbk(void (*cbk)(PSOutputDev *psOut, void *data),
		     void *data)
    { overlayCbk = cbk; overlayCbkData = data; }

private:

  void init(PSOutputFunc outputFuncA, void *outputStreamA,
	    PSFileType fileTypeA, XRef *xrefA, Catalog *catalog,
	    int firstPage, int lastPage, PSOutMode modeA,
<<<<<<< HEAD
	    int paperWidthA, int paperHeightA,
=======
	    int imgLLXA, int imgLLYA, int imgURXA, int imgURYA,
>>>>>>> 8f431932
	    GBool manualCtrlA);
  void setupResources(Dict *resDict);
  void setupFonts(Dict *resDict);
  void setupFont(GfxFont *font, Dict *parentResDict);
  void setupEmbeddedType1Font(Ref *id, GString *psName);
  void setupExternalType1Font(GString *fileName, GString *psName);
  void setupEmbeddedType1CFont(GfxFont *font, Ref *id, GString *psName);
  void setupEmbeddedTrueTypeFont(GfxFont *font, Ref *id, GString *psName);
  void setupExternalTrueTypeFont(GfxFont *font, GString *psName);
  void setupEmbeddedCIDType0Font(GfxFont *font, Ref *id, GString *psName);
  void setupEmbeddedCIDTrueTypeFont(GfxFont *font, Ref *id, GString *psName);
  void setupType3Font(GfxFont *font, GString *psName, Dict *parentResDict);
  void setupImages(Dict *resDict);
  void setupImage(Ref id, Stream *str);
  void addProcessColor(double c, double m, double y, double k);
  void addCustomColor(GfxSeparationColorSpace *sepCS);
  void doPath(GfxPath *path);
  void doImageL1(Object *ref, GfxImageColorMap *colorMap,
		 GBool invert, GBool inlineImg,
		 Stream *str, int width, int height, int len);
  void doImageL1Sep(GfxImageColorMap *colorMap,
		    GBool invert, GBool inlineImg,
		    Stream *str, int width, int height, int len);
  void doImageL2(Object *ref, GfxImageColorMap *colorMap,
		 GBool invert, GBool inlineImg,
<<<<<<< HEAD
		 Stream *str, int width, int height, int len);
  void dumpColorSpaceL2(GfxColorSpace *colorSpace);
=======
		 Stream *str, int width, int height, int len,
		 int *maskColors, Stream *maskStr,
		 int maskWidth, int maskHeight, GBool maskInvert);
  void dumpColorSpaceL2(GfxColorSpace *colorSpace,
			GBool genXform, GBool updateColors);
>>>>>>> 8f431932
#if OPI_SUPPORT
  void opiBegin20(GfxState *state, Dict *dict);
  void opiBegin13(GfxState *state, Dict *dict);
  void opiTransform(GfxState *state, double x0, double y0,
		    double *x1, double *y1);
  GBool getFileSpec(Object *fileSpec, Object *fileName);
#endif
<<<<<<< HEAD
  void writePSChar(char c);
  void writePS(const char *s);
  void writePSFmt(const char *fmt, ...);
  void writePSString(GString *s);
  void writePSName(const char *s);
=======
  void cvtFunction(Function *func);
  void writePSChar(char c);
  void writePS(char *s);
  void writePSFmt(const char *fmt, ...);
  void writePSString(GString *s);
  void writePSName(char *s);
>>>>>>> 8f431932
  GString *filterPSName(GString *name);

  PSLevel level;		// PostScript level (1, 2, separation)
  PSOutMode mode;		// PostScript mode (PS, EPS, form)
  int paperWidth;		// width of paper, in pts
  int paperHeight;		// height of paper, in pts
<<<<<<< HEAD
=======
  int imgLLX, imgLLY,		// imageable area, in pts
      imgURX, imgURY;
>>>>>>> 8f431932

  PSOutputFunc outputFunc;
  void *outputStream;
  PSFileType fileType;		// file / pipe / stdout
  GBool manualCtrl;
  int seqPage;			// current sequential page number
  void (*underlayCbk)(PSOutputDev *psOut, void *data);
  void *underlayCbkData;
  void (*overlayCbk)(PSOutputDev *psOut, void *data);
  void *overlayCbkData;

  XRef *xref;			// the xref table for this PDF file

  Ref *fontIDs;			// list of object IDs of all used fonts
  int fontIDLen;		// number of entries in fontIDs array
  int fontIDSize;		// size of fontIDs array
  Ref *fontFileIDs;		// list of object IDs of all embedded fonts
  int fontFileIDLen;		// number of entries in fontFileIDs array
  int fontFileIDSize;		// size of fontFileIDs array
  GString **fontFileNames;	// list of names of all embedded external fonts
  int fontFileNameLen;		// number of entries in fontFileNames array
  int fontFileNameSize;		// size of fontFileNames array
  int nextTrueTypeNum;		// next unique number to append to a TrueType
				//   font name
  PSFont16Enc *font16Enc;	// encodings for substitute 16-bit fonts
  int font16EncLen;		// number of entries in font16Enc array
  int font16EncSize;		// size of font16Enc array
  GList *xobjStack;		// stack of XObject dicts currently being
				//   processed
  int numSaves;			// current number of gsaves
<<<<<<< HEAD

  double tx, ty;		// global translation
  double xScale, yScale;	// global scaling
  GBool landscape;		// true for landscape, false for portrait
=======
  int numTilingPatterns;	// current number of nested tiling patterns
  int nextFunc;			// next unique number to use for a function

  double tx0, ty0;		// global translation
  double xScale0, yScale0;	// global scaling
  int rotate0;			// rotation angle (0, 90, 180, 270)
  double clipLLX0, clipLLY0,
         clipURX0, clipURY0;
  double tx, ty;		// global translation for current page
  double xScale, yScale;	// global scaling for current page
  int rotate;			// rotation angle for current page
>>>>>>> 8f431932

  GString *embFontList;		// resource comments for embedded fonts

  int processColors;		// used process colors
  PSOutCustomColor		// used custom colors
    *customColors;

  GBool haveTextClip;		// set if text has been drawn with a
				//   clipping render mode

  GBool inType3Char;		// inside a Type 3 CharProc
  GString *t3String;		// Type 3 content string
  double t3WX, t3WY,		// Type 3 character parameters
         t3LLX, t3LLY, t3URX, t3URY;
  GBool t3Cacheable;		// cleared if char is not cacheable

#if OPI_SUPPORT
  int opi13Nest;		// nesting level of OPI 1.3 objects
  int opi20Nest;		// nesting level of OPI 2.0 objects
#endif

  GBool ok;			// set up ok?


  friend class WinPDFPrinter;
};

#endif<|MERGE_RESOLUTION|>--- conflicted
+++ resolved
@@ -2,11 +2,7 @@
 //
 // PSOutputDev.h
 //
-<<<<<<< HEAD
-// Copyright 1996-2003 Glyph & Cog, LLC
-=======
 // Copyright 1996-2004 Glyph & Cog, LLC
->>>>>>> 8f431932
 //
 //========================================================================
 
@@ -51,38 +47,24 @@
   psGeneric			// write to a generic stream
 };
 
-<<<<<<< HEAD
-typedef void (*PSOutputFunc)(void *stream, const char *data, int len);
-=======
 typedef void (*PSOutputFunc)(void *stream, char *data, int len);
->>>>>>> 8f431932
 
 class PSOutputDev: public OutputDev {
 public:
 
   // Open a PostScript output file, and write the prolog.
-<<<<<<< HEAD
-  PSOutputDev(const char *fileName, XRef *xrefA, Catalog *catalog,
-	      int firstPage, int lastPage, PSOutMode modeA,
-	      int paperWidthA = 0, int paperHeightA = 0,
-=======
   PSOutputDev(char *fileName, XRef *xrefA, Catalog *catalog,
 	      int firstPage, int lastPage, PSOutMode modeA,
 	      int imgLLXA = 0, int imgLLYA = 0,
 	      int imgURXA = 0, int imgURYA = 0,
->>>>>>> 8f431932
 	      GBool manualCtrlA = gFalse);
 
   // Open a PSOutputDev that will write to a generic stream.
   PSOutputDev(PSOutputFunc outputFuncA, void *outputStreamA,
 	      XRef *xrefA, Catalog *catalog,
 	      int firstPage, int lastPage, PSOutMode modeA,
-<<<<<<< HEAD
-	      int paperWidthA = 0, int paperHeightA = 0,
-=======
 	      int imgLLXA = 0, int imgLLYA = 0,
 	      int imgURXA = 0, int imgURYA = 0,
->>>>>>> 8f431932
 	      GBool manualCtrlA = gFalse);
 
   // Destructor -- writes the trailer and closes the file.
@@ -100,8 +82,6 @@
   // Does this device use drawChar() or drawString()?
   virtual GBool useDrawChar() { return gFalse; }
 
-<<<<<<< HEAD
-=======
   // Does this device use tilingPatternFill()?  If this returns false,
   // tiling pattern fills will be reduced to a series of other drawing
   // operations.
@@ -113,7 +93,6 @@
   virtual GBool useShadedFills()
     { return level == psLevel2 || level == psLevel3; }
 
->>>>>>> 8f431932
   // Does this device use beginType3Char/endType3Char?  Otherwise,
   // text in Type 3 fonts will be drawn with drawChar/drawString.
   virtual GBool interpretType3Chars() { return gFalse; }
@@ -121,12 +100,8 @@
   //----- header/trailer (used only if manualCtrl is true)
 
   // Write the document-level header.
-<<<<<<< HEAD
-  void writeHeader(int firstPage, int lastPage, PDFRectangle *box);
-=======
   void writeHeader(int firstPage, int lastPage,
 		   PDFRectangle *mediaBox, PDFRectangle *cropBox);
->>>>>>> 8f431932
 
   // Write the Xpdf procset.
   void writeXpdfProcset();
@@ -209,14 +184,11 @@
   virtual void drawImage(GfxState *state, Object *ref, Stream *str,
 			 int width, int height, GfxImageColorMap *colorMap,
 			 int *maskColors, GBool inlineImg);
-<<<<<<< HEAD
-=======
   virtual void drawMaskedImage(GfxState *state, Object *ref, Stream *str,
 			       int width, int height,
 			       GfxImageColorMap *colorMap,
 			       Stream *maskStr, int maskWidth, int maskHeight,
 			       GBool maskInvert);
->>>>>>> 8f431932
 
 #if OPI_SUPPORT
   //----- OPI functions
@@ -233,8 +205,6 @@
   virtual void psXObject(Stream *psStream, Stream *level1Stream);
 
   //----- miscellaneous
-<<<<<<< HEAD
-=======
   void setOffset(double x, double y)
     { tx0 = x; ty0 = y; }
   void setScale(double x, double y)
@@ -243,7 +213,6 @@
     { rotate0 = rotateA; }
   void setClip(double llx, double lly, double urx, double ury)
     { clipLLX0 = llx; clipLLY0 = lly; clipURX0 = urx; clipURY0 = ury; }
->>>>>>> 8f431932
   void setUnderlayCbk(void (*cbk)(PSOutputDev *psOut, void *data),
 		      void *data)
     { underlayCbk = cbk; underlayCbkData = data; }
@@ -256,11 +225,7 @@
   void init(PSOutputFunc outputFuncA, void *outputStreamA,
 	    PSFileType fileTypeA, XRef *xrefA, Catalog *catalog,
 	    int firstPage, int lastPage, PSOutMode modeA,
-<<<<<<< HEAD
-	    int paperWidthA, int paperHeightA,
-=======
 	    int imgLLXA, int imgLLYA, int imgURXA, int imgURYA,
->>>>>>> 8f431932
 	    GBool manualCtrlA);
   void setupResources(Dict *resDict);
   void setupFonts(Dict *resDict);
@@ -286,16 +251,11 @@
 		    Stream *str, int width, int height, int len);
   void doImageL2(Object *ref, GfxImageColorMap *colorMap,
 		 GBool invert, GBool inlineImg,
-<<<<<<< HEAD
-		 Stream *str, int width, int height, int len);
-  void dumpColorSpaceL2(GfxColorSpace *colorSpace);
-=======
 		 Stream *str, int width, int height, int len,
 		 int *maskColors, Stream *maskStr,
 		 int maskWidth, int maskHeight, GBool maskInvert);
   void dumpColorSpaceL2(GfxColorSpace *colorSpace,
 			GBool genXform, GBool updateColors);
->>>>>>> 8f431932
 #if OPI_SUPPORT
   void opiBegin20(GfxState *state, Dict *dict);
   void opiBegin13(GfxState *state, Dict *dict);
@@ -303,31 +263,20 @@
 		    double *x1, double *y1);
   GBool getFileSpec(Object *fileSpec, Object *fileName);
 #endif
-<<<<<<< HEAD
-  void writePSChar(char c);
-  void writePS(const char *s);
-  void writePSFmt(const char *fmt, ...);
-  void writePSString(GString *s);
-  void writePSName(const char *s);
-=======
   void cvtFunction(Function *func);
   void writePSChar(char c);
   void writePS(char *s);
   void writePSFmt(const char *fmt, ...);
   void writePSString(GString *s);
   void writePSName(char *s);
->>>>>>> 8f431932
   GString *filterPSName(GString *name);
 
   PSLevel level;		// PostScript level (1, 2, separation)
   PSOutMode mode;		// PostScript mode (PS, EPS, form)
   int paperWidth;		// width of paper, in pts
   int paperHeight;		// height of paper, in pts
-<<<<<<< HEAD
-=======
   int imgLLX, imgLLY,		// imageable area, in pts
       imgURX, imgURY;
->>>>>>> 8f431932
 
   PSOutputFunc outputFunc;
   void *outputStream;
@@ -358,12 +307,6 @@
   GList *xobjStack;		// stack of XObject dicts currently being
 				//   processed
   int numSaves;			// current number of gsaves
-<<<<<<< HEAD
-
-  double tx, ty;		// global translation
-  double xScale, yScale;	// global scaling
-  GBool landscape;		// true for landscape, false for portrait
-=======
   int numTilingPatterns;	// current number of nested tiling patterns
   int nextFunc;			// next unique number to use for a function
 
@@ -375,7 +318,6 @@
   double tx, ty;		// global translation for current page
   double xScale, yScale;	// global scaling for current page
   int rotate;			// rotation angle for current page
->>>>>>> 8f431932
 
   GString *embFontList;		// resource comments for embedded fonts
 
