--- conflicted
+++ resolved
@@ -1,9 +1,5 @@
 /*
-<<<<<<< HEAD
- * "$Id: cert.c,v 1.22 2005/01/03 19:29:59 mike Exp $"
-=======
  * "$Id$"
->>>>>>> 8f431932
  *
  *   Authentication certificate routines for the Common UNIX
  *   Printing System (CUPS).
@@ -297,9 +293,5 @@
 
 
 /*
-<<<<<<< HEAD
- * End of "$Id: cert.c,v 1.22 2005/01/03 19:29:59 mike Exp $".
-=======
  * End of "$Id$".
->>>>>>> 8f431932
  */