#
<<<<<<< HEAD
# "$Id: Makefile,v 1.18 2005/01/03 19:29:58 mike Exp $"
=======
# "$Id$"
>>>>>>> 8f431932
#
#   PPD file makefile for the Common UNIX Printing System (CUPS).
#
#   Copyright 1993-2005 by Easy Software Products.
#
#   These coded instructions, statements, and computer programs are the
#   property of Easy Software Products and are protected by Federal
#   copyright law.  Distribution and use rights are outlined in the file
#   "LICENSE.txt" which should have been included with this file.  If this
#   file is missing or damaged please contact Easy Software Products
#   at:
#
#       Attn: CUPS Licensing Information
#       Easy Software Products
#       44141 Airport View Drive, Suite 204
#       Hollywood, Maryland 20636 USA
#
#       Voice: (301) 373-9600
#       EMail: cups-info@cups.org
#         WWW: http://www.cups.org
#

include ../Makedefs

#
# PPD files...
#

FILES	=	deskjet.ppd deskjet2.ppd dymo.ppd epson9.ppd epson24.ppd \
		laserjet.ppd okidata9.ppd okidat24.ppd stcolor.ppd \
		stcolor2.ppd stphoto.ppd stphoto2.ppd zebra.ppd


#
# Make everything...
#

all:


#
# Clean all config and object files...
#

clean:


#
# Install files...
#

install:
	$(INSTALL_DIR) $(DATADIR)/model
	for file in $(FILES); do \
		$(INSTALL_DATA) $$file $(DATADIR)/model; \
	done


#
<<<<<<< HEAD
# End of "$Id: Makefile,v 1.18 2005/01/03 19:29:58 mike Exp $".
=======
# End of "$Id$".
>>>>>>> 8f431932
#<|MERGE_RESOLUTION|>--- conflicted
+++ resolved
@@ -1,9 +1,5 @@
 #
-<<<<<<< HEAD
-# "$Id: Makefile,v 1.18 2005/01/03 19:29:58 mike Exp $"
-=======
 # "$Id$"
->>>>>>> 8f431932
 #
 #   PPD file makefile for the Common UNIX Printing System (CUPS).
 #
@@ -63,9 +59,5 @@
 
 
 #
-<<<<<<< HEAD
-# End of "$Id: Makefile,v 1.18 2005/01/03 19:29:58 mike Exp $".
-=======
 # End of "$Id$".
->>>>>>> 8f431932
 #