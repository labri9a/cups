//========================================================================
//
// Page.cc
//
<<<<<<< HEAD
// Copyright 1996-2003 Glyph & Cog, LLC
=======
// Copyright 1996-2004 Glyph & Cog, LLC
>>>>>>> 8f431932
//
//========================================================================

#include <config.h>

#ifdef USE_GCC_PRAGMAS
#pragma implementation
#endif

#include <stddef.h>
#include "GlobalParams.h"
#include "Object.h"
#include "Array.h"
#include "Dict.h"
#include "XRef.h"
#include "Link.h"
#include "OutputDev.h"
#ifndef PDF_PARSER_ONLY
#include "Gfx.h"
#include "Annot.h"
#endif
#include "Error.h"
#include "Page.h"

//------------------------------------------------------------------------
// PageAttrs
//------------------------------------------------------------------------

PageAttrs::PageAttrs(PageAttrs *attrs, Dict *dict) {
  Object obj1;
  double w, h;

  // get old/default values
  if (attrs) {
    mediaBox = attrs->mediaBox;
    cropBox = attrs->cropBox;
    haveCropBox = attrs->haveCropBox;
    rotate = attrs->rotate;
    attrs->resources.copy(&resources);
  } else {
    // set default MediaBox to 8.5" x 11" -- this shouldn't be necessary
    // but some (non-compliant) PDF files don't specify a MediaBox
    mediaBox.x1 = 0;
    mediaBox.y1 = 0;
    mediaBox.x2 = 612;
    mediaBox.y2 = 792;
    cropBox.x1 = cropBox.y1 = cropBox.x2 = cropBox.y2 = 0;
    haveCropBox = gFalse;
    rotate = 0;
    resources.initNull();
  }

  // media box
  readBox(dict, "MediaBox", &mediaBox);

  // crop box
  if (readBox(dict, "CropBox", &cropBox)) {
    haveCropBox = gTrue;
  }
  if (!haveCropBox) {
<<<<<<< HEAD
  cropBox = mediaBox;
=======
    cropBox = mediaBox;
>>>>>>> 8f431932
  }

  // if the MediaBox is excessively larger than the CropBox,
  // just use the CropBox
  limitToCropBox = gFalse;
  if (haveCropBox) {
    w = 0.25 * (cropBox.x2 - cropBox.x1);
    h = 0.25 * (cropBox.y2 - cropBox.y1);
    if ((cropBox.x1 - mediaBox.x1) + (mediaBox.x2 - cropBox.x2) > w ||
	(cropBox.y1 - mediaBox.y1) + (mediaBox.y2 - cropBox.y2) > h) {
      limitToCropBox = gTrue;
    }
  }

  // other boxes
  bleedBox = cropBox;
  readBox(dict, "BleedBox", &bleedBox);
  trimBox = cropBox;
  readBox(dict, "TrimBox", &trimBox);
  artBox = cropBox;
  readBox(dict, "ArtBox", &artBox);

  // rotate
  dict->lookup("Rotate", &obj1);
  if (obj1.isInt()) {
    rotate = obj1.getInt();
  }
  obj1.free();
  while (rotate < 0) {
    rotate += 360;
  }
  while (rotate >= 360) {
    rotate -= 360;
  }

  // misc attributes
  dict->lookup("LastModified", &lastModified);
  dict->lookup("BoxColorInfo", &boxColorInfo);
  dict->lookup("Group", &group);
  dict->lookup("Metadata", &metadata);
  dict->lookup("PieceInfo", &pieceInfo);
  dict->lookup("SeparationInfo", &separationInfo);

  // resource dictionary
  dict->lookup("Resources", &obj1);
  if (obj1.isDict()) {
    resources.free();
    obj1.copy(&resources);
  }
  obj1.free();
}

PageAttrs::~PageAttrs() {
  lastModified.free();
  boxColorInfo.free();
  group.free();
  metadata.free();
  pieceInfo.free();
  separationInfo.free();
  resources.free();
}

<<<<<<< HEAD
GBool PageAttrs::readBox(Dict *dict, const char *key, PDFRectangle *box) {
=======
GBool PageAttrs::readBox(Dict *dict, char *key, PDFRectangle *box) {
>>>>>>> 8f431932
  PDFRectangle tmp;
  Object obj1, obj2;
  GBool ok;

  dict->lookup(key, &obj1);
  if (obj1.isArray() && obj1.arrayGetLength() == 4) {
    ok = gTrue;
    obj1.arrayGet(0, &obj2);
    if (obj2.isNum()) {
      tmp.x1 = obj2.getNum();
    } else {
      ok = gFalse;
    }
    obj2.free();
    obj1.arrayGet(1, &obj2);
    if (obj2.isNum()) {
      tmp.y1 = obj2.getNum();
    } else {
      ok = gFalse;
    }
    obj2.free();
    obj1.arrayGet(2, &obj2);
    if (obj2.isNum()) {
      tmp.x2 = obj2.getNum();
    } else {
      ok = gFalse;
    }
    obj2.free();
    obj1.arrayGet(3, &obj2);
    if (obj2.isNum()) {
      tmp.y2 = obj2.getNum();
    } else {
      ok = gFalse;
    }
    obj2.free();
    if (ok) {
      *box = tmp;
    }
  } else {
    ok = gFalse;
  }
  obj1.free();
  return ok;
}

//------------------------------------------------------------------------
// Page
//------------------------------------------------------------------------

Page::Page(XRef *xrefA, int numA, Dict *pageDict, PageAttrs *attrsA) {
  ok = gTrue;
  xref = xrefA;
  num = numA;

  // get attributes
  attrs = attrsA;

  // annotations
  pageDict->lookupNF("Annots", &annots);
  if (!(annots.isRef() || annots.isArray() || annots.isNull())) {
    error(-1, "Page annotations object (page %d) is wrong type (%s)",
	  num, annots.getTypeName());
    annots.free();
    goto err2;
  }

  // contents
  pageDict->lookupNF("Contents", &contents);
  if (!(contents.isRef() || contents.isArray() ||
	contents.isNull())) {
    error(-1, "Page contents object (page %d) is wrong type (%s)",
	  num, contents.getTypeName());
    contents.free();
    goto err1;
  }

  return;

 err2:
  annots.initNull();
 err1:
  contents.initNull();
  ok = gFalse;
}

Page::~Page() {
  delete attrs;
  annots.free();
  contents.free();
}

<<<<<<< HEAD
void Page::display(OutputDev *out, double hDPI, double vDPI, int rotate,
		   Links *links, Catalog *catalog,
		   GBool (*abortCheckCbk)(void *data),
		   void *abortCheckCbkData) {
  displaySlice(out, hDPI, vDPI, rotate, -1, -1, -1, -1, links, catalog,
	       abortCheckCbk, abortCheckCbkData);
}

void Page::displaySlice(OutputDev *out, double hDPI, double vDPI, int rotate,
=======
void Page::display(OutputDev *out, double hDPI, double vDPI,
		   int rotate, GBool crop,
		   Links *links, Catalog *catalog,
		   GBool (*abortCheckCbk)(void *data),
		   void *abortCheckCbkData) {
  displaySlice(out, hDPI, vDPI, rotate, crop, -1, -1, -1, -1, links, catalog,
	       abortCheckCbk, abortCheckCbkData);
}

void Page::displaySlice(OutputDev *out, double hDPI, double vDPI,
			int rotate, GBool crop,
>>>>>>> 8f431932
			int sliceX, int sliceY, int sliceW, int sliceH,
			Links *links, Catalog *catalog,
			GBool (*abortCheckCbk)(void *data),
			void *abortCheckCbkData) {
#ifndef PDF_PARSER_ONLY
  PDFRectangle *mediaBox, *cropBox;
  PDFRectangle box;
  Gfx *gfx;
  Object obj;
  Link *link;
  Annots *annotList;
  double kx, ky;
  int i;
<<<<<<< HEAD

  rotate += getRotate();
  if (rotate >= 360) {
    rotate -= 360;
  } else if (rotate < 0) {
    rotate += 360;
  }

  mediaBox = getBox();
  if (sliceW >= 0 && sliceH >= 0) {
    kx = 72.0 / hDPI;
    ky = 72.0 / vDPI;
    if (rotate == 90) {
      if (out->upsideDown()) {
	box.x1 = mediaBox->x1 + ky * sliceY;
	box.x2 = mediaBox->x1 + ky * (sliceY + sliceH);
      } else {
	box.x1 = mediaBox->x2 - ky * (sliceY + sliceH);
	box.x2 = mediaBox->x2 - ky * sliceY;
      }
      box.y1 = mediaBox->y1 + kx * sliceX;
      box.y2 = mediaBox->y1 + kx * (sliceX + sliceW);
    } else if (rotate == 180) {
      box.x1 = mediaBox->x2 - kx * (sliceX + sliceW);
      box.x2 = mediaBox->x2 - kx * sliceX;
      if (out->upsideDown()) {
	box.y1 = mediaBox->y1 + ky * sliceY;
	box.y2 = mediaBox->y1 + ky * (sliceY + sliceH);
      } else {
	box.y1 = mediaBox->y2 - ky * (sliceY + sliceH);
	box.y2 = mediaBox->y2 - ky * sliceY;
      }
    } else if (rotate == 270) {
      if (out->upsideDown()) {
	box.x1 = mediaBox->x2 - ky * (sliceY + sliceH);
	box.x2 = mediaBox->x2 - ky * sliceY;
      } else {
	box.x1 = mediaBox->x1 + ky * sliceY;
	box.x2 = mediaBox->x1 + ky * (sliceY + sliceH);
      }
      box.y1 = mediaBox->y2 - kx * (sliceX + sliceW);
      box.y2 = mediaBox->y2 - kx * sliceX;
    } else {
      box.x1 = mediaBox->x1 + kx * sliceX;
      box.x2 = mediaBox->x1 + kx * (sliceX + sliceW);
      if (out->upsideDown()) {
	box.y1 = mediaBox->y2 - ky * (sliceY + sliceH);
	box.y2 = mediaBox->y2 - ky * sliceY;
      } else {
	box.y1 = mediaBox->y1 + ky * sliceY;
	box.y2 = mediaBox->y1 + ky * (sliceY + sliceH);
      }
    }
  } else {
    box = *mediaBox;
  }
  cropBox = getCropBox();

  if (globalParams->getPrintCommands()) {
    fprintf(stderr, "DEBUG2: ***** MediaBox = ll:%g,%g ur:%g,%g\n",
	    box.x1, box.y1, box.x2, box.y2);
    if (isCropped()) {
      fprintf(stderr, "DEBUG2: ***** CropBox = ll:%g,%g ur:%g,%g\n",
	      cropBox->x1, cropBox->y1, cropBox->x2, cropBox->y2);
    }
    fprintf(stderr, "DEBUG2: ***** Rotate = %d\n", attrs->getRotate());
  }

  gfx = new Gfx(xref, out, num, attrs->getResourceDict(),
		hDPI, vDPI, &box, isCropped(), cropBox, rotate,
=======

  rotate += getRotate();
  if (rotate >= 360) {
    rotate -= 360;
  } else if (rotate < 0) {
    rotate += 360;
  }

  mediaBox = getBox();
  if (sliceW >= 0 && sliceH >= 0) {
    kx = 72.0 / hDPI;
    ky = 72.0 / vDPI;
    if (rotate == 90) {
      if (out->upsideDown()) {
	box.x1 = mediaBox->x1 + ky * sliceY;
	box.x2 = mediaBox->x1 + ky * (sliceY + sliceH);
      } else {
	box.x1 = mediaBox->x2 - ky * (sliceY + sliceH);
	box.x2 = mediaBox->x2 - ky * sliceY;
      }
      box.y1 = mediaBox->y1 + kx * sliceX;
      box.y2 = mediaBox->y1 + kx * (sliceX + sliceW);
    } else if (rotate == 180) {
      box.x1 = mediaBox->x2 - kx * (sliceX + sliceW);
      box.x2 = mediaBox->x2 - kx * sliceX;
      if (out->upsideDown()) {
	box.y1 = mediaBox->y1 + ky * sliceY;
	box.y2 = mediaBox->y1 + ky * (sliceY + sliceH);
      } else {
	box.y1 = mediaBox->y2 - ky * (sliceY + sliceH);
	box.y2 = mediaBox->y2 - ky * sliceY;
      }
    } else if (rotate == 270) {
      if (out->upsideDown()) {
	box.x1 = mediaBox->x2 - ky * (sliceY + sliceH);
	box.x2 = mediaBox->x2 - ky * sliceY;
      } else {
	box.x1 = mediaBox->x1 + ky * sliceY;
	box.x2 = mediaBox->x1 + ky * (sliceY + sliceH);
      }
      box.y1 = mediaBox->y2 - kx * (sliceX + sliceW);
      box.y2 = mediaBox->y2 - kx * sliceX;
    } else {
      box.x1 = mediaBox->x1 + kx * sliceX;
      box.x2 = mediaBox->x1 + kx * (sliceX + sliceW);
      if (out->upsideDown()) {
	box.y1 = mediaBox->y2 - ky * (sliceY + sliceH);
	box.y2 = mediaBox->y2 - ky * sliceY;
      } else {
	box.y1 = mediaBox->y1 + ky * sliceY;
	box.y2 = mediaBox->y1 + ky * (sliceY + sliceH);
      }
    }
  } else {
    box = *mediaBox;
  }
  cropBox = getCropBox();

  if (globalParams->getPrintCommands()) {
    printf("***** MediaBox = ll:%g,%g ur:%g,%g\n",
	   box.x1, box.y1, box.x2, box.y2);
    if (isCropped()) {
      printf("***** CropBox = ll:%g,%g ur:%g,%g\n",
	     cropBox->x1, cropBox->y1, cropBox->x2, cropBox->y2);
    }
    printf("***** Rotate = %d\n", attrs->getRotate());
  }

  gfx = new Gfx(xref, out, num, attrs->getResourceDict(),
		hDPI, vDPI, &box, crop && isCropped(), cropBox, rotate,
>>>>>>> 8f431932
		abortCheckCbk, abortCheckCbkData);
  contents.fetch(xref, &obj);
  if (!obj.isNull()) {
    gfx->saveState();
    gfx->display(&obj);
    gfx->restoreState();
  }
  obj.free();

  // draw links
  if (links) {
    gfx->saveState();
    for (i = 0; i < links->getNumLinks(); ++i) {
      link = links->getLink(i);
      out->drawLink(link, catalog);
    }
    gfx->restoreState();
    out->dump();
  }

  // draw non-link annotations
  annotList = new Annots(xref, annots.fetch(xref, &obj));
  obj.free();
  if (annotList->getNumAnnots() > 0) {
    if (globalParams->getPrintCommands()) {
<<<<<<< HEAD
      fprintf(stderr, "DEBUG2: ***** Annotations\n");
=======
      printf("***** Annotations\n");
>>>>>>> 8f431932
    }
    for (i = 0; i < annotList->getNumAnnots(); ++i) {
      annotList->getAnnot(i)->draw(gfx);
    }
    out->dump();
  }
  delete annotList;

  delete gfx;
#endif
}<|MERGE_RESOLUTION|>--- conflicted
+++ resolved
@@ -2,11 +2,7 @@
 //
 // Page.cc
 //
-<<<<<<< HEAD
-// Copyright 1996-2003 Glyph & Cog, LLC
-=======
 // Copyright 1996-2004 Glyph & Cog, LLC
->>>>>>> 8f431932
 //
 //========================================================================
 
@@ -67,11 +63,7 @@
     haveCropBox = gTrue;
   }
   if (!haveCropBox) {
-<<<<<<< HEAD
-  cropBox = mediaBox;
-=======
     cropBox = mediaBox;
->>>>>>> 8f431932
   }
 
   // if the MediaBox is excessively larger than the CropBox,
@@ -134,11 +126,7 @@
   resources.free();
 }
 
-<<<<<<< HEAD
-GBool PageAttrs::readBox(Dict *dict, const char *key, PDFRectangle *box) {
-=======
 GBool PageAttrs::readBox(Dict *dict, char *key, PDFRectangle *box) {
->>>>>>> 8f431932
   PDFRectangle tmp;
   Object obj1, obj2;
   GBool ok;
@@ -230,17 +218,6 @@
   contents.free();
 }
 
-<<<<<<< HEAD
-void Page::display(OutputDev *out, double hDPI, double vDPI, int rotate,
-		   Links *links, Catalog *catalog,
-		   GBool (*abortCheckCbk)(void *data),
-		   void *abortCheckCbkData) {
-  displaySlice(out, hDPI, vDPI, rotate, -1, -1, -1, -1, links, catalog,
-	       abortCheckCbk, abortCheckCbkData);
-}
-
-void Page::displaySlice(OutputDev *out, double hDPI, double vDPI, int rotate,
-=======
 void Page::display(OutputDev *out, double hDPI, double vDPI,
 		   int rotate, GBool crop,
 		   Links *links, Catalog *catalog,
@@ -252,7 +229,6 @@
 
 void Page::displaySlice(OutputDev *out, double hDPI, double vDPI,
 			int rotate, GBool crop,
->>>>>>> 8f431932
 			int sliceX, int sliceY, int sliceW, int sliceH,
 			Links *links, Catalog *catalog,
 			GBool (*abortCheckCbk)(void *data),
@@ -266,7 +242,6 @@
   Annots *annotList;
   double kx, ky;
   int i;
-<<<<<<< HEAD
 
   rotate += getRotate();
   if (rotate >= 360) {
@@ -326,77 +301,6 @@
   cropBox = getCropBox();
 
   if (globalParams->getPrintCommands()) {
-    fprintf(stderr, "DEBUG2: ***** MediaBox = ll:%g,%g ur:%g,%g\n",
-	    box.x1, box.y1, box.x2, box.y2);
-    if (isCropped()) {
-      fprintf(stderr, "DEBUG2: ***** CropBox = ll:%g,%g ur:%g,%g\n",
-	      cropBox->x1, cropBox->y1, cropBox->x2, cropBox->y2);
-    }
-    fprintf(stderr, "DEBUG2: ***** Rotate = %d\n", attrs->getRotate());
-  }
-
-  gfx = new Gfx(xref, out, num, attrs->getResourceDict(),
-		hDPI, vDPI, &box, isCropped(), cropBox, rotate,
-=======
-
-  rotate += getRotate();
-  if (rotate >= 360) {
-    rotate -= 360;
-  } else if (rotate < 0) {
-    rotate += 360;
-  }
-
-  mediaBox = getBox();
-  if (sliceW >= 0 && sliceH >= 0) {
-    kx = 72.0 / hDPI;
-    ky = 72.0 / vDPI;
-    if (rotate == 90) {
-      if (out->upsideDown()) {
-	box.x1 = mediaBox->x1 + ky * sliceY;
-	box.x2 = mediaBox->x1 + ky * (sliceY + sliceH);
-      } else {
-	box.x1 = mediaBox->x2 - ky * (sliceY + sliceH);
-	box.x2 = mediaBox->x2 - ky * sliceY;
-      }
-      box.y1 = mediaBox->y1 + kx * sliceX;
-      box.y2 = mediaBox->y1 + kx * (sliceX + sliceW);
-    } else if (rotate == 180) {
-      box.x1 = mediaBox->x2 - kx * (sliceX + sliceW);
-      box.x2 = mediaBox->x2 - kx * sliceX;
-      if (out->upsideDown()) {
-	box.y1 = mediaBox->y1 + ky * sliceY;
-	box.y2 = mediaBox->y1 + ky * (sliceY + sliceH);
-      } else {
-	box.y1 = mediaBox->y2 - ky * (sliceY + sliceH);
-	box.y2 = mediaBox->y2 - ky * sliceY;
-      }
-    } else if (rotate == 270) {
-      if (out->upsideDown()) {
-	box.x1 = mediaBox->x2 - ky * (sliceY + sliceH);
-	box.x2 = mediaBox->x2 - ky * sliceY;
-      } else {
-	box.x1 = mediaBox->x1 + ky * sliceY;
-	box.x2 = mediaBox->x1 + ky * (sliceY + sliceH);
-      }
-      box.y1 = mediaBox->y2 - kx * (sliceX + sliceW);
-      box.y2 = mediaBox->y2 - kx * sliceX;
-    } else {
-      box.x1 = mediaBox->x1 + kx * sliceX;
-      box.x2 = mediaBox->x1 + kx * (sliceX + sliceW);
-      if (out->upsideDown()) {
-	box.y1 = mediaBox->y2 - ky * (sliceY + sliceH);
-	box.y2 = mediaBox->y2 - ky * sliceY;
-      } else {
-	box.y1 = mediaBox->y1 + ky * sliceY;
-	box.y2 = mediaBox->y1 + ky * (sliceY + sliceH);
-      }
-    }
-  } else {
-    box = *mediaBox;
-  }
-  cropBox = getCropBox();
-
-  if (globalParams->getPrintCommands()) {
     printf("***** MediaBox = ll:%g,%g ur:%g,%g\n",
 	   box.x1, box.y1, box.x2, box.y2);
     if (isCropped()) {
@@ -408,7 +312,6 @@
 
   gfx = new Gfx(xref, out, num, attrs->getResourceDict(),
 		hDPI, vDPI, &box, crop && isCropped(), cropBox, rotate,
->>>>>>> 8f431932
 		abortCheckCbk, abortCheckCbkData);
   contents.fetch(xref, &obj);
   if (!obj.isNull()) {
@@ -434,11 +337,7 @@
   obj.free();
   if (annotList->getNumAnnots() > 0) {
     if (globalParams->getPrintCommands()) {
-<<<<<<< HEAD
-      fprintf(stderr, "DEBUG2: ***** Annotations\n");
-=======
       printf("***** Annotations\n");
->>>>>>> 8f431932
     }
     for (i = 0; i < annotList->getNumAnnots(); ++i) {
       annotList->getAnnot(i)->draw(gfx);
